from functools import wraps, singledispatch
import warnings
from collections import MutableMapping

import numpy as np
import pandas as pd
import networkx as nx

from scipy.spatial.distance import cdist

import autocnet
from autocnet.graph.node import Node
from autocnet.utils import utils
from autocnet.matcher import cpu_outlier_detector as od
from autocnet.matcher import suppression_funcs as spf
from autocnet.matcher import subpixel as sp
from autocnet.matcher import cpu_ring_matcher
from autocnet.transformation import fundamental_matrix as fm
from autocnet.transformation import homography as hm
from autocnet.vis.graph_view import plot_edge, plot_node, plot_edge_decomposition, plot_matches
from autocnet.cg import cg

from plio.io.io_gdal import GeoDataset
from plio.spatial.transformations import reproject


class Edge(dict, MutableMapping):
    """
    Attributes
    ----------
    source : hashable
             The source node

    destination : hashable
                  The destination node
    masks : set
            A list of the available masking arrays

    weights : dict
             Dictionary with two keys overlap_area, and overlap_percn
             overlap_area returns the area overlaped by both images
             overlap_percn retuns the total percentage of overlap
    """

    def __init__(self, source=None, destination=None):
        self.source = source
        self.destination = destination
        self['homography'] = None
        self['fundamental_matrix'] = None
        self.subpixel_matches = pd.DataFrame()
        self._matches = pd.DataFrame()
        self['weights'] = {}

        self['source_mbr'] = None
        self['destin_mbr'] = None
        self['overlap_latlon_coords'] = None


    def __repr__(self):
        return """
        Source Image Index: {}
        Destination Image Index: {}
        Available Masks: {}
        """.format(self.source, self.destination, self.masks)


    def __eq__(self, other):
        return utils.compare_dicts(self.__dict__, other.__dict__) *\
               utils.compare_dicts(self, other)


    @property
    def masks(self):
        if not hasattr(self, _masks):
            self._masks = pd.DataFrame()
        return self._masks

    @masks.setter
    def masks(self, value):
        if isinstance(value, pd.DataFrame):
            self._masks = value
        else:
            raise(TypeError)

    @property
    def matches(self):
        if not hasattr(self, '_matches'):
            self._matches = pd.DataFrame()
        return self._matches
    
    @matches.setter
    def matches(self, value):
        if isinstance(value, pd.DataFrame):
            self._matches = value
            # Ensure that the costs df remains in sync with the matches df
            if not self.costs.index.equals(value.index):
                self.costs = pd.DataFrame(index=value.index)
        else:
            raise(TypeError)
<<<<<<< HEAD
    
=======

>>>>>>> 7133d3ad
    @property
    def costs(self):
        if not hasattr(self, '_costs'):
            self._costs = pd.DataFrame(index=self.matches.index)
        return self._costs

    @costs.setter
    def costs(self, value):
        if isinstance(value, pd.DataFrame):
            self._costs = value
        else:
            raise(TypeError)

    @property
    def ring(self):
        if not hasattr(self, '_ring'):
            self._ring = None
        return self._ring

    @ring.setter
    def ring(self, val):
        self._ring = val

    def match(self, k=2, **kwargs):

        """
        Given two sets of descriptors, utilize a FLANN (Approximate Nearest
        Neighbor KDTree) matcher to find the k nearest matches.  Nearness is
        the euclidean distance between descriptors.

        The matches are then added as an attribute to the edge object.

        Parameters
        ----------
        k : int
            The number of neighbors to find
        """
        # Reset the edge masks because matching is happening (again)
        self.masks = pd.DataFrame()
        kwargs['aidx'] = self.get_keypoints('source', overlap=True).index
        kwargs['bidx'] = self.get_keypoints('destination', overlap=True).index
        Edge._match(self, k=k, **kwargs)

    @staticmethod
    def _match(edge, k=2, **kwargs):
        """
        Patches the static cpu_matcher.match(edge) or cuda_match.match(edge)
        into the member method Edge.match()

        Parameters
        ----------
        edge : Edge
               The edge object to compute matches for; Edge.match() calls this
               with self
        k : int
            The number of neighbors to find
        """
        pass

    def ring_match(self, *args, **kwargs):
        ref_kps =  self.source.keypoints
        ref_desc = self.source.descriptors
        tar_kps = self.destination.keypoints
        tar_desc = self.destination.descriptors

        if not 'xm' in ref_kps.columns:
            warnings.warn('To ring match body centered coordinates (xm, ym, zm) must be in the keypoints')
            return
        ref_feats = ref_kps[['x', 'y', 'xm', 'ym', 'zm']].values
        tar_feats = tar_kps[['x', 'y', 'xm', 'ym', 'zm']].values

        _, _, pidx, ring = cpu_ring_matcher.ring_match(ref_feats, tar_feats,
                                                           ref_desc, tar_desc,
                                                           *args, **kwargs)

        if pidx is None:
            return
        self.ring = ring
        pidx = cpu_ring_matcher.check_pidx_duplicates(pidx)

        #Set the columns of the matches df
        matches = np.empty((pidx.shape[0], 4))
        matches[:,0] = self.source['node_id']
        matches[:,1] = ref_kps.index[pidx[:,0]].values
        matches[:,2] = self.destination['node_id']
        matches[:,3] = tar_kps.index[pidx[:,1]].values

        matches = pd.DataFrame(matches, columns=['source',
                                                 'source_idx',
                                                 'destination',
                                                 'destination_idx']).astype(np.float32)
<<<<<<< HEAD
        
=======

>>>>>>> 7133d3ad
        matches = matches.drop_duplicates()

        self.matches = matches

    def add_coordinates_to_matches(self):
        """
        Add source and destination x/y columns to the matches dataframe. This
        will add to the overall memory needed to store matches, but makes
        access to x,y easier as a join on the keypoints is not requires.
        """
        skps = self.get_keypoints(self.source, index=self.matches.source_idx)
        dkps = self.get_keypoints(self.destination, index=self.matches.destination_idx)
        self.matches['source_x'] = skps.x.values
        self.matches['source_y'] = skps.y.values
        self.matches['destination_x'] = dkps.x.values
        self.matches['destination_y'] = dkps.y.values

    def project_matches(self, semimajor, semiminor, on='source', srid=None):
        """
        Project matches.
        """
        try:
            coords = self.matches[['{}_y'.format(on),'{}_x'.format(on)]].values
        except:
            self.add_coordinates_to_matches()
            coords = self.matches[['{}_y'.format(on),'{}_x'.format(on)]].values

        node = getattr(self, on)
        camera = getattr(node, 'camera')
        if camera is None:
            warnings.warn('Unable to project matches without a sensor model.')
            return
<<<<<<< HEAD
        
        matches = self.matches
        
=======

        matches = self.matches

>>>>>>> 7133d3ad
        gnd = np.empty((len(coords), 3))
        # Project the points to the surface and reproject into latlon space
        for i in range(gnd.shape[0]):
            gnd[i] = camera.imageToGround(coords[i][0], coords[i][1], 0)
        lon, lat, alt = reproject(gnd.T, semimajor, semiminor,
                                    'geocent', 'latlon')
        if srid:
            geoms = []
            for coord in zip(lon, lat, alt):
                geoms.append('SRID={};POINTZ({} {} {})'.format(srid, coord[0],
                                                                     coord[1],
                                                                     coord[2]))
            matches['geom'] = geoms
<<<<<<< HEAD
        
=======

>>>>>>> 7133d3ad
        matches['lat'] = lat
        matches['lon'] = lon
        self.matches = matches

    def decompose(self):
        """
        Apply coupled decomposition to the images and
        match identified sub-images
        """
        pass

    def decompose_and_match(*args, **kwargs):
        pass

    def overlap_check(self):
        """Creates a mask for matches on the overlap"""
        if not (self["source_mbr"] and self["destin_mbr"]):
            warnings.warn(
                "Cannot use overlap constraint, minimum bounding rectangles"
                " have not been computed for one or more Nodes")
            return
        # Get overlapping keypts
        s_idx = self.get_keypoints(self.source, overlap=True).index
        d_idx = self.get_keypoints(self.destination, overlap=True).index
        # Create a mask from matches whose rows have both source idx &
        # dest idx in the overlapping keypts
        mask = pd.Series(False, index=self.matches.index)
        mask.loc[(self.matches["source_idx"].isin(s_idx)) &
                 (self.matches["destination_idx"].isin(d_idx))] = True
        self.masks['overlap'] = mask

    def symmetry_check(self):
        self.masks['symmetry'] = od.mirroring_test(self.matches)

    def ratio_check(self, clean_keys=[], maskname='ratio', **kwargs):
        matches, mask = self.clean(clean_keys)
        self.masks[maskname] = self._ratio_check(self, matches, **kwargs)

    @staticmethod
    def _ratio_check(edge, matches, **kwargs):
        pass
        #return.masks[maskname] = od.distance_ratio(matches, **kwargs)

    @utils.methodispatch
    def get_keypoints(self, node, index=None, homogeneous=False, overlap=False):
        if not hasattr(index, '__iter__') and index is not None:
            raise TypeError
        keypts = node.get_keypoint_coordinates(index=index, homogeneous=homogeneous)
        # If the index is passed, the results are returned sorted. The index is not
        # necessarily sorted, so 'unsort' so that the return order matches the passed
        # order
        if index is not None:
            keypts = keypts.reindex(index)
        # If we only want keypoints in the overlap
        if overlap:
            if self.source == node:
                mbr = self['source_mbr']
            else:
                mbr = self['destin_mbr']
            # Can't use overlap if we haven't computed MBRs
            if mbr is None:
                return keypts
            return keypts.query('x >= {} and x <= {} and y >= {} and y <= {}'.format(*mbr))
        return keypts

    @get_keypoints.register(str)
    def _(self, node, index=None, homogeneous=False, overlap=False):
        if not hasattr(index, '__iter__') and index is not None:
            raise TypeError
        node = node.lower()
        node = getattr(self, node)
        return self.get_keypoints(node, index=index, homogeneous=homogeneous, overlap=overlap)
<<<<<<< HEAD
   
=======

>>>>>>> 7133d3ad
    def compute_fundamental_matrix(self, clean_keys=[], maskname='fundamental', **kwargs):
        """
        Estimate the fundamental matrix (F) using the correspondences tagged to this
        edge.


        Parameters
        ----------
        clean_keys : list
                     Of strings used to apply masks to omit correspondences

        method : {linear, nonlinear}
                 Method to use to compute F.  Linear is significantly faster at
                 the cost of reduced accuracy.

        See Also
        --------
        autocnet.transformation.transformations.FundamentalMatrix

        """
        _, mask = self.clean(clean_keys)
        s_keypoints, d_keypoints = self.get_match_coordinates(clean_keys=clean_keys)
        self.fundamental_matrix, fmask = fm.compute_fundamental_matrix(s_keypoints, d_keypoints, **kwargs)
<<<<<<< HEAD
        
=======

        print(fmask)
>>>>>>> 7133d3ad

        if isinstance(self.fundamental_matrix, np.ndarray):
            # Convert the truncated RANSAC mask back into a full length mask
            mask[mask] = fmask

            # Set the initial state of the fundamental mask in the masks
            self.masks[maskname] = mask

    def compute_fundamental_error(self, method='equality', clean_keys=[]):
        """
        Given a fundamental matrix, compute the reprojective error between
        a two sets of keypoints.

        Parameters
        ----------
        clean_keys : list
                     of string keys to masking arrays
                     (created by calling outlier detection)

        Returns
        -------
        error : pd.Series
                of reprojective error indexed to the matches data frame
        """
        if self.fundamental_matrix is None:
            warnings.warn('No fundamental matrix has been compute for this edge.')

        matches, mask = self.clean(clean_keys)
        s_keypoints, d_keypoints = self.get_match_coordinates(clean_keys=clean_keys)
        if method == 'equality':
            error = fm.compute_fundamental_error(self.fundamental_matrix, s_keypoints, d_keypoints)
        elif method == 'projection':
            error = fm.compute_reprojection_error(self.fundamental_matrix, s_keypoints, d_keypoints)

        self.costs.loc[mask, 'fundamental_{}'.format(method)] = error

    def compute_homography(self, method='ransac', clean_keys=[], pid=None, maskname='homography', **kwargs):
        """
        For each edge in the (sub) graph, compute the homography
        Parameters
        ----------
        outlier_algorithm : object
                            An openCV outlier detections algorithm, e.g. cv2.RANSAC

        clean_keys : list
                     of string keys to masking arrays
                     (created by calling outlier detection)
        Returns
        -------
        transformation_matrix : ndarray
                                The 3x3 transformation matrix

        mask : ndarray
               Boolean array of the outliers
        """
        matches, mask = self.clean(clean_keys)

        s_keypoints = self.source.get_keypoint_coordinates(index=matches['source_idx'])
        d_keypoints = self.destination.get_keypoint_coordinates(index=matches['destination_idx'])

        self['homography'], hmask = hm.compute_homography(s_keypoints.values, d_keypoints.values)

        # Convert the truncated RANSAC mask back into a full length mask
        mask[mask] = hmask
        self.masks['homography'] = mask

    def subpixel_register(self, method='phase', clean_keys=[],
                          template_size=251, search_size=251, **kwargs):
        """
        For the entire graph, compute the subpixel offsets using pattern-matching and add the result
        as an attribute to each edge of the graph.

        Parameters
        ----------
        clean_keys : list
                     of string keys to masking arrays
                     (created by calling outlier detection)

        threshold : float
                    On the range [-1, 1].  Values less than or equal to
                    this threshold are masked and can be considered
                    outliers

        upsampling : int
                     The multiplier to the template and search shapes to upsample
                     for subpixel accuracy

        template_size : int
                        The size of the template in pixels, must be odd

        search_size : int
                      The size of the search

        max_x_shift : float
                      The maximum (positive) value that a pixel can shift in the x direction
                      without being considered an outlier

        max_y_shift : float
                      The maximum (positive) value that a pixel can shift in the y direction
                      without being considered an outlier
        """
        # Build up a composite mask from all of the user specified masks
        matches, mask = self.clean(clean_keys)

        # Get the img handles
        s_img = self.source.geodata
        d_img = self.destination.geodata

        # Determine which algorithm is going ot be used.
        if method == 'phase':
            func = sp.subpixel_phase
            shifts_x, shifts_y, strengths, new_x, new_y = sp._prep_subpixel(len(matches), 2)
        elif method == 'template':
            func = sp.subpixel_template
            shifts_x, shifts_y, strengths, new_x, new_y = sp._prep_subpixel(len(matches), 1)

        # for each edge, calculate this for each keypoint pair
        for i, (idx, row) in enumerate(matches.iterrows()):
            s_idx = int(row['source_idx'])
            d_idx = int(row['destination_idx'])

<<<<<<< HEAD
            if 'source_x' in row.index:
                sx = row.source_x
                sy = row.source_y
            else:
                s_keypoint = self.source.get_keypoint_coordinates([s_idx])
                sx = s_keypoint.x
                sy = s_keypoint.y
    
            if 'destination_x' in row.index:
                dx = row.destination_x
                dy = row.destination_y
            else:
                d_keypoint = self.destination.get_keypoint_coordinates([d_idx])
                dx = d_keypoint.x
                dy = d_keypoint.y

            s_template, _, _ = sp.clip_roi(s_img, sx, sy,
                                     size_x=template_size, size_y=template_size)
            d_search, dxr, dyr = sp.clip_roi(d_img, dx, dy,
                                   size_x=search_size, size_y=search_size)
            
=======
            s_keypoint = self.source.get_keypoint_coordinates([s_idx])
            d_keypoint = self.destination.get_keypoint_coordinates([d_idx])

            s_template, sx, sy = sp.clip_roi(s_img, s_keypoint.x, s_keypoint.y,
                                     size_x=template_size, size_y=template_size)
            d_search, dx, dy = sp.clip_roi(d_img, d_keypoint.x, d_keypoint.y,
                                   size_x=search_size, size_y=search_size)

>>>>>>> 7133d3ad
            # Now check to see if these are the same size.
            if method == 'phase' and (s_template.shape != d_search.shape):
                s_size = s_template.shape
                d_size = d_search.shape
                updated_size = int(min(s_size + d_size) / 2)
<<<<<<< HEAD
                s_template, _, _ = sp.clip_roi(s_img, sx, sy,
                                     size_x=updated_size, size_y=updated_size)
                d_search, dxr, dyr = sp.clip_roi(d_img, dx, dy,
                                    size_x=updated_size, size_y=updated_size)         
=======
                s_template, sx, sy = sp.clip_roi(s_img, s_keypoint.x, s_keypoint.y,
                                     size_x=updated_size, size_y=updated_size)
                d_search, dx, dy = sp.clip_roi(d_img, d_keypoint.x, d_keypoint.y,
                                    size_x=updated_size, size_y=updated_size)

>>>>>>> 7133d3ad
            shift_x, shift_y, metrics = func(s_template, d_search, **kwargs)

            # ROIs and clipping all work using whole pixels. The clip_roi func returns
            # the subpixel components that are lost when converting to whole pixels
            # reapply those here.
<<<<<<< HEAD
            shifts_x[i] = shift_x + dxr
            shifts_y[i] = shift_y + dyr

            new_x[i] = dx - shift_x
            new_y[i] = dy - shift_y
=======
            shift_x += dx
            shift_y += dy

            shifts_x[i] = shift_x
            shifts_y[i] = shift_y
            new_x[i] = d_keypoint.x - shift_x
            new_y[i] = d_keypoint.y - shift_y
>>>>>>> 7133d3ad
            strengths[i] = metrics

        self.matches.loc[mask, 'shift_x'] = shifts_x
        self.matches.loc[mask, 'shift_y'] = shifts_y
        self.matches.loc[mask, 'destination_x'] = new_x
        self.matches.loc[mask, 'destination_y'] = new_y

        if method == 'phase':
<<<<<<< HEAD
            self.costs.loc[mask, 'phase_diff'] = strengths[:,0]
            self.costs.loc[mask, 'rmse'] = strengths[:,1]
        elif method == 'template':
            self.costs.loc[mask, 'correlation'] = strengths[:,0]
 

    def suppress(self, suppression_func=spf.correlation, clean_keys=[], maskname='suppression', **kwargs):
=======
            self.costs.loc[mask, 'phase'] = [i[0] for i in strengths]
            self.costs.loc[mask, 'rmse'] = [i[1] for i in strengths]
        elif method == 'template':
            self.costs.loc[mask, 'correlation'] = strengths


    def suppress(self, suppression_func=spf.distance, clean_keys=[], maskname='suppression', **kwargs):
>>>>>>> 7133d3ad
        """
        Apply a disc based suppression algorithm to get a good spatial
        distribution of high quality points, where the user defines some
        function to be used as the quality metric.

        Parameters
        ----------
        suppression_func : object
                           A function that returns a scalar value to be used
                           as the strength of a given row in the matches data
                           frame.

        suppression_args : tuple
                           Arguments to be passed on to the suppression function

        clean_keys : list
                     of mask keys to be used to reduce the total size
                     of the matches dataframe.
        """
        if not isinstance(self.matches, pd.DataFrame):
            raise AttributeError('This edge does not yet have any matches computed.')

        matches, mask = self.clean(clean_keys)
        rs = self.source.geodata.raster_size
        domain = [0, 0, rs[0], rs[1]]
        # Massage the dataframe into the correct structure
        coords = self.source.get_keypoint_coordinates()
        merged = matches.merge(coords, left_on=['source_idx'], right_index=True)
        merged['strength'] = merged.apply(suppression_func, axis=1, args=([self]))

        smask, k = od.spatial_suppression(merged, domain, **kwargs)

        mask[mask] = smask
        self.masks[maskname] = mask

    def plot_source(self, ax=None, clean_keys=[], **kwargs):  # pragma: no cover
        matches, mask = self.clean(clean_keys=clean_keys)
        indices = pd.Index(matches['source_idx'].values)
        return plot_node(self.source, index_mask=indices, **kwargs)

    def plot_matches(self, clean_keys=[], **kwargs):  # pragme: no cover
        matches, mask = self.clean(clean_keys=clean_keys)
        sourcegd = self.source.geodata
        destingd = self.destination.geodata
        return plot_matches(matches, sourcegd, destingd, **kwargs)

    def plot_destination(self, ax=None, clean_keys=[], **kwargs):  # pragma: no cover
        matches, mask = self.clean(clean_keys=clean_keys)
        indices = pd.Index(matches['destination_idx'].values)
        return plot_node(self.destination, index_mask=indices, **kwargs)

    def plot(self, ax=None, clean_keys=[], node=None, **kwargs):  # pragma: no cover
        dest_keys = [0, '0', 'destination', 'd', 'dest']
        source_keys = [1, '1', 'source', 's']

        # If node is not none, plot a single node
        if node in source_keys:
            return self.plot_source(self, clean_keys=clean_keys, **kwargs)

        elif node in dest_keys:
            return self.plot_destination(self, clean_keys=clean_keys, **kwargs)

        # Else, plot the whole edge
        return plot_edge(self, ax=ax, clean_keys=clean_keys, **kwargs)

    def plot_decomposition(self, *args, **kwargs): #pragma: no cover
        return plot_edge_decomposition(self, *args, **kwargs)

    def clean(self, clean_keys):
        """
        Given a list of clean keys compute the mask of valid
        matches

        Parameters
        ----------
        clean_keys : list
                     of columns names (clean keys)

        Returns
        -------
        matches : dataframe
                  A masked view of the matches dataframe

        mask : series
               A boolean series to inflate back to the full match set
        """
        if clean_keys:
            mask = self.masks[clean_keys].all(axis=1)
        else:
            mask = pd.Series(True, self.matches.index)

        m = mask[mask==True]
        return self.matches.loc[m.index], mask

    def overlap(self):
        """
        Acts on an edge and returns the overlap area and percentage of overlap
        between the two images on the edge. Data is returned to the
        weights dictionary
        """
        poly1 = self.source.geodata.footprint
        poly2 = self.destination.geodata.footprint

        overlapinfo = cg.two_poly_overlap(poly1, poly2)

        self['weights']['overlap_area'] = overlapinfo[1]
        self['weights']['overlap_percn'] = overlapinfo[0]

    def coverage(self, clean_keys = []):
        """
        Acts on the edge given either the source node
        or the destination node and returns the percentage
        of overlap covered by the keypoints. Data for the
        overlap is gathered from the source node of the edge
        resulting in a maximum area difference of 2% when compared
        to the destination.

        Returns
        -------
        total_overlap_percentage : float
                                   returns the overlap area
                                   covered by the keypoints
        """
        matches, mask = self.clean(clean_keys)
        source_array = self.source.get_keypoint_coordinates(index=matches['source_idx']).values

        source_coords = self.source.geodata.latlon_corners
        destination_coords = self.destination.geodata.latlon_corners

        convex_hull = cg.convex_hull(source_array)

        convex_points = [self.source.geodata.pixel_to_latlon(row[0], row[1]) for row in convex_hull.points[convex_hull.vertices]]
        convex_coords = [(x, y) for x, y in convex_points]

        source_poly = utils.array_to_poly(source_coords)
        destination_poly = utils.array_to_poly(destination_coords)
        convex_poly = utils.array_to_poly(convex_coords)

        intersection_area = cg.get_area(source_poly, destination_poly)

        total_overlap_coverage = (convex_poly.GetArea()/intersection_area)

        return total_overlap_coverage

    def compute_weights(self, clean_keys, **kwargs):
        """
        Computes a voronoi diagram for the overlap between two images
        then gets the area of each polygon resulting in a voronoi weight.
        These weights are then appended to the matches dataframe.

        Parameters
        ----------
        clean_keys : list
                     Of strings used to apply masks to omit correspondences

        """
        if not isinstance(self.matches, pd.DataFrame):
            raise AttributeError('Matches have not been computed for this edge')
        voronoi = cg.vor(self, clean_keys, **kwargs)
        self.matches = pd.concat([self.matches, voronoi[1]['vor_weights']], axis=1)

    def compute_overlap(self, buffer_dist=0, **kwargs):
        """
        Estimate a source and destination minimum bounding rectangle, in
        pixel space.
        """
        if not isinstance(self.source.geodata, GeoDataset):
            smbr = None
            dmbr = None
        else:
            try:
                self['overlap_latlon_coords'], smbr, dmbr = self.source.geodata.compute_overlap(self.destination.geodata, **kwargs)
                smbr = list(smbr)
                dmbr = list(dmbr)
                for i in range(4):
                    if i % 2:
                        buf = buffer_dist
                    else:
                        buf = -buffer_dist
                    smbr[i] += buf
                    dmbr[i] += buf

            except:
                smbr = self.source.geodata.xy_extent
                dmbr = self.source.geodata.xy_extent
                warnings.warn("Overlap between {} and {} could not be "
                                "computed.  Using the full image extents".format(self.source['image_name'],
                                                      self.destination['image_name']))
                smbr = [smbr[0][0], smbr[1][0], smbr[0][1], smbr[1][1]]
                dmbr = [dmbr[0][0], dmbr[1][0], dmbr[0][1], dmbr[1][1]]
        self['source_mbr'] = smbr
        self['destin_mbr'] = dmbr

    def get_match_coordinates(self, clean_keys=[]):
        matches = self.get_matches(clean_keys=clean_keys)
<<<<<<< HEAD
        skps = matches[['source_x', 'source_y']].astype(np.float)
        dkps = matches[['destination_x', 'destination_y']].astype(np.float)
=======
        skps = matches[['source_x', 'source_y']]
        dkps = matches[['destination_x', 'destination_y']]
>>>>>>> 7133d3ad

        return skps, dkps

    def get_matches(self, clean_keys=[]): # pragma: no cover
        if self.matches.empty:
            return pd.DataFrame()

        self.add_coordinates_to_matches()
        matches, _ = self.clean(clean_keys=clean_keys)
        skps = matches[['source_x', 'source_y']]
        dkps = matches[['destination_x', 'destination_y']]
<<<<<<< HEAD
        
=======

>>>>>>> 7133d3ad
        return matches<|MERGE_RESOLUTION|>--- conflicted
+++ resolved
@@ -97,11 +97,7 @@
                 self.costs = pd.DataFrame(index=value.index)
         else:
             raise(TypeError)
-<<<<<<< HEAD
     
-=======
-
->>>>>>> 7133d3ad
     @property
     def costs(self):
         if not hasattr(self, '_costs'):
@@ -193,11 +189,7 @@
                                                  'source_idx',
                                                  'destination',
                                                  'destination_idx']).astype(np.float32)
-<<<<<<< HEAD
         
-=======
-
->>>>>>> 7133d3ad
         matches = matches.drop_duplicates()
 
         self.matches = matches
@@ -230,15 +222,9 @@
         if camera is None:
             warnings.warn('Unable to project matches without a sensor model.')
             return
-<<<<<<< HEAD
         
         matches = self.matches
         
-=======
-
-        matches = self.matches
-
->>>>>>> 7133d3ad
         gnd = np.empty((len(coords), 3))
         # Project the points to the surface and reproject into latlon space
         for i in range(gnd.shape[0]):
@@ -252,11 +238,7 @@
                                                                      coord[1],
                                                                      coord[2]))
             matches['geom'] = geoms
-<<<<<<< HEAD
         
-=======
-
->>>>>>> 7133d3ad
         matches['lat'] = lat
         matches['lon'] = lon
         self.matches = matches
@@ -329,11 +311,7 @@
         node = node.lower()
         node = getattr(self, node)
         return self.get_keypoints(node, index=index, homogeneous=homogeneous, overlap=overlap)
-<<<<<<< HEAD
    
-=======
-
->>>>>>> 7133d3ad
     def compute_fundamental_matrix(self, clean_keys=[], maskname='fundamental', **kwargs):
         """
         Estimate the fundamental matrix (F) using the correspondences tagged to this
@@ -357,12 +335,7 @@
         _, mask = self.clean(clean_keys)
         s_keypoints, d_keypoints = self.get_match_coordinates(clean_keys=clean_keys)
         self.fundamental_matrix, fmask = fm.compute_fundamental_matrix(s_keypoints, d_keypoints, **kwargs)
-<<<<<<< HEAD
         
-=======
-
-        print(fmask)
->>>>>>> 7133d3ad
 
         if isinstance(self.fundamental_matrix, np.ndarray):
             # Convert the truncated RANSAC mask back into a full length mask
@@ -484,7 +457,6 @@
             s_idx = int(row['source_idx'])
             d_idx = int(row['destination_idx'])
 
-<<<<<<< HEAD
             if 'source_x' in row.index:
                 sx = row.source_x
                 sy = row.source_y
@@ -506,53 +478,25 @@
             d_search, dxr, dyr = sp.clip_roi(d_img, dx, dy,
                                    size_x=search_size, size_y=search_size)
             
-=======
-            s_keypoint = self.source.get_keypoint_coordinates([s_idx])
-            d_keypoint = self.destination.get_keypoint_coordinates([d_idx])
-
-            s_template, sx, sy = sp.clip_roi(s_img, s_keypoint.x, s_keypoint.y,
-                                     size_x=template_size, size_y=template_size)
-            d_search, dx, dy = sp.clip_roi(d_img, d_keypoint.x, d_keypoint.y,
-                                   size_x=search_size, size_y=search_size)
-
->>>>>>> 7133d3ad
             # Now check to see if these are the same size.
             if method == 'phase' and (s_template.shape != d_search.shape):
                 s_size = s_template.shape
                 d_size = d_search.shape
                 updated_size = int(min(s_size + d_size) / 2)
-<<<<<<< HEAD
                 s_template, _, _ = sp.clip_roi(s_img, sx, sy,
                                      size_x=updated_size, size_y=updated_size)
                 d_search, dxr, dyr = sp.clip_roi(d_img, dx, dy,
                                     size_x=updated_size, size_y=updated_size)         
-=======
-                s_template, sx, sy = sp.clip_roi(s_img, s_keypoint.x, s_keypoint.y,
-                                     size_x=updated_size, size_y=updated_size)
-                d_search, dx, dy = sp.clip_roi(d_img, d_keypoint.x, d_keypoint.y,
-                                    size_x=updated_size, size_y=updated_size)
-
->>>>>>> 7133d3ad
             shift_x, shift_y, metrics = func(s_template, d_search, **kwargs)
 
             # ROIs and clipping all work using whole pixels. The clip_roi func returns
             # the subpixel components that are lost when converting to whole pixels
             # reapply those here.
-<<<<<<< HEAD
             shifts_x[i] = shift_x + dxr
             shifts_y[i] = shift_y + dyr
 
             new_x[i] = dx - shift_x
             new_y[i] = dy - shift_y
-=======
-            shift_x += dx
-            shift_y += dy
-
-            shifts_x[i] = shift_x
-            shifts_y[i] = shift_y
-            new_x[i] = d_keypoint.x - shift_x
-            new_y[i] = d_keypoint.y - shift_y
->>>>>>> 7133d3ad
             strengths[i] = metrics
 
         self.matches.loc[mask, 'shift_x'] = shifts_x
@@ -561,7 +505,6 @@
         self.matches.loc[mask, 'destination_y'] = new_y
 
         if method == 'phase':
-<<<<<<< HEAD
             self.costs.loc[mask, 'phase_diff'] = strengths[:,0]
             self.costs.loc[mask, 'rmse'] = strengths[:,1]
         elif method == 'template':
@@ -569,15 +512,6 @@
  
 
     def suppress(self, suppression_func=spf.correlation, clean_keys=[], maskname='suppression', **kwargs):
-=======
-            self.costs.loc[mask, 'phase'] = [i[0] for i in strengths]
-            self.costs.loc[mask, 'rmse'] = [i[1] for i in strengths]
-        elif method == 'template':
-            self.costs.loc[mask, 'correlation'] = strengths
-
-
-    def suppress(self, suppression_func=spf.distance, clean_keys=[], maskname='suppression', **kwargs):
->>>>>>> 7133d3ad
         """
         Apply a disc based suppression algorithm to get a good spatial
         distribution of high quality points, where the user defines some
@@ -773,13 +707,8 @@
 
     def get_match_coordinates(self, clean_keys=[]):
         matches = self.get_matches(clean_keys=clean_keys)
-<<<<<<< HEAD
         skps = matches[['source_x', 'source_y']].astype(np.float)
         dkps = matches[['destination_x', 'destination_y']].astype(np.float)
-=======
-        skps = matches[['source_x', 'source_y']]
-        dkps = matches[['destination_x', 'destination_y']]
->>>>>>> 7133d3ad
 
         return skps, dkps
 
@@ -791,9 +720,4 @@
         matches, _ = self.clean(clean_keys=clean_keys)
         skps = matches[['source_x', 'source_y']]
         dkps = matches[['destination_x', 'destination_y']]
-<<<<<<< HEAD
-        
-=======
-
->>>>>>> 7133d3ad
         return matches