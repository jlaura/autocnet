--- conflicted
+++ resolved
@@ -589,14 +589,8 @@
 
         merged_cnet = None
 
-<<<<<<< HEAD
         for source, destination, edge in self.edges_iter(data=True):
             matches = edge.matches
-=======
-        for source, destination, attributes in self.edges_iter(data=True):
-
-            matches = attributes['matches']
->>>>>>> 42b416a2
 
             # Merge all of the masks
             if clean_keys:
