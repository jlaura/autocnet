import os

import unittest
import numpy as np

from autocnet.examples import get_path
from autocnet.fileio.io_controlnetwork import to_isis
from autocnet.fileio.io_controlnetwork import write_filelist
from autocnet.graph.network import CandidateGraph
from autocnet.matcher.matcher import FlannMatcher
from autocnet.matcher import outlier_detector as od


class TestTwoImageMatching(unittest.TestCase):
    """
    Feature: As a user
        I wish to automatically match two images to
        Generate an ISIS control network

        Scenario: Match two images
            Given a manually specified adjacency structure named two_image_adjacency.json
            When read create an adjacency graph
            Then extract image data and attribute nodes
            And find features and descriptors
            And apply a FLANN matcher
            Then create a C object from the graph matches
            Then output a control network
    """

    def setUp(self):
        self.serial_numbers = {'AS15-M-0295_SML.png': '1971-07-31T01:24:11.754',
                               'AS15-M-0296_SML.png': '1971-07-31T01:24:36.970',
                               'AS15-M-0297_SML.png': '1971-07-31T01:25:02.243',
                               'AS15-M-0298_SML.png': '1971-07-31T01:25:27.457',
                               'AS15-M-0299_SML.png': '1971-07-31T01:25:52.669',
                               'AS15-M-0300_SML.png': '1971-07-31T01:26:17.923'}

        for k, v in self.serial_numbers.items():
            self.serial_numbers[k] = 'APOLLO15/METRIC/{}'.format(v)

    def test_two_image(self):
        # Step: Create an adjacency graph
        adjacency = get_path('two_image_adjacency.json')
        cg = CandidateGraph.from_adjacency(adjacency)
        self.assertEqual(2, cg.number_of_nodes())
        self.assertEqual(1, cg.number_of_edges())

        # Step: Extract image data and attribute nodes
        cg.extract_features(method='sift', extractor_parameters={"nfeatures":500})
<<<<<<< HEAD
        for i, node in cg.nodes_iter(data=True):
            self.assertIn(node.nkeypoints, range(490, 511))
=======
        for node, attributes in cg.nodes_iter(data=True):
            self.assertIn(len(attributes['keypoints']), range(490, 511))
>>>>>>> 5df0a1c8

        # Step: apply Adaptive non-maximal suppression
        for i, node in cg.nodes_iter(data=True):
            pass
            #node.anms()
            #self.assertNotEqual(node.nkeypoints, sum(node._mask_arrays['anms']))

        # Step: Then apply a FLANN matcher
        fl = FlannMatcher()
        for i, node, in cg.nodes_iter(data=True):
            fl.add(node.descriptors, key=i)
        fl.train()

        for i, node in cg.nodes_iter(data=True):
            descriptors = node.descriptors
            matches = fl.query(descriptors, i, k=5)
            cg.add_matches(matches)

        for source, destination, edge in cg.edges_iter(data=True):
            # Perform the symmetry check
            symmetry_mask = edge.symmetry_check()
            self.assertIn(edge._mask_arrays['symmetry'].sum(), range(430, 461))

            # Perform the ratio test
<<<<<<< HEAD
            edge.ratio_check(ratio=0.8)
            self.assertIn(edge._mask_arrays['ratio'].sum(), range(20, 100))
=======
            ratio_mask = od.distance_ratio(matches, ratio=0.8)
            self.assertIn(ratio_mask.sum(), range(250, 350))
            attributes['ratio'] = ratio_mask

            mask = np.array(ratio_mask * symmetry_mask)
            self.assertIn(len(matches.loc[mask]), range(40,100))
>>>>>>> 5df0a1c8

        # Step: Compute the homographies and apply RANSAC
        cg.compute_homographies(clean_keys=['symmetry', 'ratio'])

        # Step: Compute subpixel offsets for candidate points
        cg.compute_subpixel_offsets(clean_keys=['symmetry', 'ratio', 'ransac'])

        # Step: And create a C object
        cnet = cg.to_cnet(clean_keys=['symmetry', 'ratio', 'ransac', 'subpixel'])

        # Step: Create a fromlist to go with the cnet and write it to a file
        filelist = cg.to_filelist()
        write_filelist(filelist)

        # Step update the serial numbers
        nid_to_serial = {}
        for i, node in cg.nodes_iter(data=True):
            nid_to_serial[node] = self.serial_numbers[node.image_name]

        cnet.replace({'nid': nid_to_serial}, inplace=True)

        # Step: Output a control network
        to_isis('TestTwoImageMatching.net', cnet, mode='wb',
                networkid='TestTwoImageMatching', targetname='Moon')

    def tearDown(self):
        try:
            os.path.remove('TestTwoImageMatching.net')
            os.path.remove('fromlist.lis')
        except: pass<|MERGE_RESOLUTION|>--- conflicted
+++ resolved
@@ -1,14 +1,12 @@
 import os
 
 import unittest
-import numpy as np
 
 from autocnet.examples import get_path
 from autocnet.fileio.io_controlnetwork import to_isis
 from autocnet.fileio.io_controlnetwork import write_filelist
 from autocnet.graph.network import CandidateGraph
 from autocnet.matcher.matcher import FlannMatcher
-from autocnet.matcher import outlier_detector as od
 
 
 class TestTwoImageMatching(unittest.TestCase):
@@ -47,13 +45,8 @@
 
         # Step: Extract image data and attribute nodes
         cg.extract_features(method='sift', extractor_parameters={"nfeatures":500})
-<<<<<<< HEAD
         for i, node in cg.nodes_iter(data=True):
             self.assertIn(node.nkeypoints, range(490, 511))
-=======
-        for node, attributes in cg.nodes_iter(data=True):
-            self.assertIn(len(attributes['keypoints']), range(490, 511))
->>>>>>> 5df0a1c8
 
         # Step: apply Adaptive non-maximal suppression
         for i, node in cg.nodes_iter(data=True):
@@ -78,17 +71,8 @@
             self.assertIn(edge._mask_arrays['symmetry'].sum(), range(430, 461))
 
             # Perform the ratio test
-<<<<<<< HEAD
             edge.ratio_check(ratio=0.8)
             self.assertIn(edge._mask_arrays['ratio'].sum(), range(20, 100))
-=======
-            ratio_mask = od.distance_ratio(matches, ratio=0.8)
-            self.assertIn(ratio_mask.sum(), range(250, 350))
-            attributes['ratio'] = ratio_mask
-
-            mask = np.array(ratio_mask * symmetry_mask)
-            self.assertIn(len(matches.loc[mask]), range(40,100))
->>>>>>> 5df0a1c8
 
         # Step: Compute the homographies and apply RANSAC
         cg.compute_homographies(clean_keys=['symmetry', 'ratio'])
