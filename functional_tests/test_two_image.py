import os

import unittest

from autocnet.examples import get_path
from autocnet.fileio.io_controlnetwork import to_isis
from autocnet.fileio.io_controlnetwork import write_filelist
from autocnet.graph.network import CandidateGraph
from autocnet.matcher.matcher import FlannMatcher


class TestTwoImageMatching(unittest.TestCase):
    """
    Feature: As a user
        I wish to automatically match two images to
        Generate an ISIS control network

        Scenario: Match two images
            Given a manually specified adjacency structure named two_image_adjacency.json
            When read create an adjacency graph
            Then extract image data and attribute nodes
            And find features and descriptors
            And apply a FLANN matcher
            Then create a C object from the graph matches
            Then output a control network
    """

    def setUp(self):
        self.serial_numbers = {'AS15-M-0295_sub4.cub': '1971-07-31T01:24:11.754',
                               'AS15-M-0296_sub4.cub': '1971-07-31T01:24:36.970',
                               'AS15-M-0297_sub4.cub': '1971-07-31T01:25:02.243',
                               'AS15-M-0298_sub4.cub': '1971-07-31T01:25:27.457',
                               'AS15-M-0299_sub4.cub': '1971-07-31T01:25:52.669',
                               'AS15-M-0300_sub4.cub': '1971-07-31T01:26:17.923'}

        for k, v in self.serial_numbers.items():
            self.serial_numbers[k] = 'APOLLO15/METRIC/{}'.format(v)

    def test_two_image(self):
        # Step: Create an adjacency graph
        adjacency = get_path('two_image_adjacency.json')
        basepath = get_path('Apollo15')
        cg = CandidateGraph.from_adjacency(adjacency, basepath=basepath)
        self.assertEqual(2, cg.number_of_nodes())
        self.assertEqual(1, cg.number_of_edges())

        # Step: Extract image data and attribute nodes
        cg.extract_features(method='sift', extractor_parameters={"nfeatures":500})
        for i, node in cg.nodes_iter(data=True):
            self.assertIn(node.nkeypoints, range(490, 511))

        #Step: Compute the coverage ratios
        truth_ratios = [0.95351579,
                        0.93595664]
        for i, node in cg.nodes_iter(data=True):
            ratio = node.coverage_ratio()
            self.assertIn(round(ratio,8), truth_ratios)
        # Step: apply Adaptive non-maximal suppression
        for i, node in cg.nodes_iter(data=True):
            pass
            #node.anms()
            #self.assertNotEqual(node.nkeypoints, sum(node._mask_arrays['anms']))

        cg.match_features(k=5)

        for source, destination, edge in cg.edges_iter(data=True):
            # Perform the symmetry check
<<<<<<< HEAD
            symmetry_mask = od.mirroring_test(matches)
            #self.assertIn(symmetry_mask.sum(), range(430, 461))
            attributes['symmetry'] = symmetry_mask

            # Perform the ratio test
            ratio_mask = od.distance_ratio(matches, ratio=0.95)
           # self.assertIn(ratio_mask.sum(), range(390, 451))
            attributes['ratio'] = ratio_mask

            mask = np.array(ratio_mask * symmetry_mask)
            #self.assertIn(len(matches.loc[mask]), range(65,101))
=======
            edge.symmetry_check()
            self.assertIn(edge._mask_arrays['symmetry'].sum(), range(430, 461))

            # Perform the ratio test
            edge.ratio_check(ratio=0.8)
            self.assertIn(edge._mask_arrays['ratio'].sum(), range(250, 350))
>>>>>>> 6e4557eb

        # Step: Compute the homographies and apply RANSAC
        cg.compute_homographies(clean_keys=['symmetry', 'ratio'])

        # Step: Compute the overlap ratio and coverage ratio
        for s, d, edge in cg.edges_iter(data=True):
            ratio = edge.coverage_ratio(clean_keys=['symmetry', 'ratio'])

        # Step: Compute subpixel offsets for candidate points
        cg.compute_subpixel_offsets(clean_keys=['ransac'])

        # Step: And create a C object
        cnet = cg.to_cnet(clean_keys=['symmetry', 'ratio', 'ransac', 'subpixel'])

        # Step: Create a fromlist to go with the cnet and write it to a file
        filelist = cg.to_filelist()
        write_filelist(filelist, path="fromlis_ISIS.lis")

        # Step update the serial numbers
        nid_to_serial = {}
        for i, node in cg.nodes_iter(data=True):
            nid_to_serial[i] = self.serial_numbers[node.image_name]

        cnet.replace({'nid': nid_to_serial}, inplace=True)
        # Step: Output a control network
        to_isis('TestTwoImageMatchingISIS.net', cnet, mode='wb',
                networkid='TestTwoImageMatching', targetname='Moon')

    #def tearDown(self):
        #try:
            #os.path.remove('TestTwoImageMatching.net')
            #os.path.remove('fromlist.lis')
        #except: pass<|MERGE_RESOLUTION|>--- conflicted
+++ resolved
@@ -64,30 +64,17 @@
         cg.match_features(k=5)
 
         for source, destination, edge in cg.edges_iter(data=True):
+            pass
             # Perform the symmetry check
-<<<<<<< HEAD
-            symmetry_mask = od.mirroring_test(matches)
-            #self.assertIn(symmetry_mask.sum(), range(430, 461))
-            attributes['symmetry'] = symmetry_mask
-
-            # Perform the ratio test
-            ratio_mask = od.distance_ratio(matches, ratio=0.95)
-           # self.assertIn(ratio_mask.sum(), range(390, 451))
-            attributes['ratio'] = ratio_mask
-
-            mask = np.array(ratio_mask * symmetry_mask)
-            #self.assertIn(len(matches.loc[mask]), range(65,101))
-=======
             edge.symmetry_check()
             self.assertIn(edge._mask_arrays['symmetry'].sum(), range(430, 461))
 
             # Perform the ratio test
             edge.ratio_check(ratio=0.8)
             self.assertIn(edge._mask_arrays['ratio'].sum(), range(250, 350))
->>>>>>> 6e4557eb
 
         # Step: Compute the homographies and apply RANSAC
-        cg.compute_homographies(clean_keys=['symmetry', 'ratio'])
+        cg.compute_homographies()#clean_keys=['symmetry', 'ratio'])
 
         # Step: Compute the overlap ratio and coverage ratio
         for s, d, edge in cg.edges_iter(data=True):
@@ -97,7 +84,7 @@
         cg.compute_subpixel_offsets(clean_keys=['ransac'])
 
         # Step: And create a C object
-        cnet = cg.to_cnet(clean_keys=['symmetry', 'ratio', 'ransac', 'subpixel'])
+        cnet = cg.to_cnet()#clean_keys=['symmetry', 'ratio', 'ransac', 'subpixel'])
 
         # Step: Create a fromlist to go with the cnet and write it to a file
         filelist = cg.to_filelist()
@@ -113,8 +100,8 @@
         to_isis('TestTwoImageMatchingISIS.net', cnet, mode='wb',
                 networkid='TestTwoImageMatching', targetname='Moon')
 
-    #def tearDown(self):
-        #try:
-            #os.path.remove('TestTwoImageMatching.net')
-            #os.path.remove('fromlist.lis')
-        #except: pass+    def tearDown(self):
+        try:
+            os.path.remove('TestTwoImageMatching.net')
+            os.path.remove('fromlist.lis')
+        except: pass